--- conflicted
+++ resolved
@@ -240,16 +240,10 @@
             if False:
                 ax.scatter(x, y, marker='o', s=30, edgecolor='lightgreen', color='none', label='GSC sources')
 
-            # Write to an ascii; 
-<<<<<<< HEAD
-            if out_cat == None:
-                out_cat = '%s/ghost_detected_cat_%s.txt'%(DIR_OUT, file_root)
-            
             # Output catalog;
-=======
             if out_cat == None or len(infiles) > 1:
                 out_cat = os.path.join(DIR_OUT, f'ghost_detected_cat_{file_root}.txt')
->>>>>>> b9ba1cff
+            
             fw_cat = open(out_cat,'w')
             fw_cat.write('# id ra dec x y is_this_ghost id_src ra_src dec_src\n')
 
